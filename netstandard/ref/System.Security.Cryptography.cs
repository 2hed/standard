--- conflicted
+++ resolved
@@ -372,11 +372,6 @@
         public override void SetHashAlgorithm(string strName) { }
         public override void SetKey(System.Security.Cryptography.AsymmetricAlgorithm key) { }
     }
-<<<<<<< HEAD
-    [System.Runtime.InteropServices.StructLayoutAttribute(System.Runtime.InteropServices.LayoutKind.Sequential)]
-=======
-    [System.ComponentModel.EditorBrowsableAttribute(System.ComponentModel.EditorBrowsableState.Never)]
->>>>>>> 0d3862eb
     public partial struct ECCurve
     {
         public byte[] A;
